from pathlib import Path
import subprocess
from typing import Collection, Union
import os
import re
import shutil
from pprint import pprint

import numpy as np
import pandas as pd
import nibabel as nib
from bcblib.tools.nifti_utils import is_nifti, get_centre_of_mass
from bcblib.tools.general_utils import open_json, save_json


def mricron_display_old(paths: Union[Union[str, bytes, os.PathLike], Collection[Union[str, bytes, os.PathLike]]], *args):
    if isinstance(paths, str):
        paths = [paths]

    if len(paths) == 1:
        mricron_command = ['mricron', paths[0], *args]
    else:
        overlays = []
        for path in paths[1:]:
            overlays.append('-o')
            overlays.append(path)
        mricron_command = ['mricron', paths[0], *overlays, *args]
    print('Mricron command: "{}"'.format(mricron_command))
    process = subprocess.run(mricron_command,
                             stdout=subprocess.PIPE,
                             stderr=subprocess.PIPE,
                             universal_newlines=True)
    return process


def mricron_display(path: Union[str, bytes, os.PathLike],
                    options: Collection[Union[str, bytes, os.PathLike]] = None):
    opt = []
    if options is not None:
        opt = list(options)
    mricron_command = ['mricron', path] + opt
    print('Mricron command: "{}"'.format(mricron_command))
    process = subprocess.run(mricron_command,
                             stdout=subprocess.PIPE,
                             stderr=subprocess.PIPE,
                             universal_newlines=True)
    return process


def display_img(img, over1=None, over2=None, display='mricron', coord=None):
    # TODO change img so it can be a list of images
    data = nib.load(img).get_fdata()
    if display == 'mricron':
        img_opt = ['-x', '-c', '-0',
                   '-l', '{:.4f}'.format(np.min(data)), '-h', '{:.4f}'.format(np.max(data)), '-b', '60']
    elif display == 'fsleyes':
        # img_opt = ['-cm', 'red', '-a', '40', ]
        if coord is not None:
            coord_list = ['-vl'] + [str(c) for c in coord]
            fsleyes_command = ['fsleyes'] + coord_list + [str(img)]
        else:
            fsleyes_command = ['fsleyes', str(img)]
        if over1 is not None:
            fsleyes_command += [str(over1), '-cm', 'red', '-a', '40']
        if over2 is not None:
            fsleyes_command += [str(over2), '-cm', 'green', '-a', '40']
        fsleyes_command = fsleyes_command  # + img_opt
        print('Fsleyes command: "{}"'.format(' '.join(fsleyes_command)))
        # if "DISPLAY" not in os.environ:
        #     os.environ["DISPLAY"] = ':1'
        process = subprocess.run(fsleyes_command,
                                 stdout=subprocess.PIPE,
                                 stderr=subprocess.PIPE,
                                 universal_newlines=True
                                 )
        if process.stderr != '':
            print('Error/Warning during fsleyes execution')
            print('exit status:', process.returncode)
            print('stderr:', process.stderr)
        return process
    else:
        raise ValueError(f'{display} display tool unknown')
    label_opt = []
    change_dir = True
    current_dir = os.getcwd()
    relative_dir = Path(img).parent
    if over1:
        change_dir = change_dir and Path(over1).parent == Path(img).parent
        print(f'Non zero voxels in the label: {np.count_nonzero(nib.load(over1).get_fdata())})')
    if over2:
        change_dir = change_dir and Path(over2).parent == Path(img).parent
    if change_dir:
        img = Path(img).name
        over1 = Path(over1).name if over1 else None
        over2 = Path(over2).name if over2 else None
    if over1:
        # -c -1 means red
        label_opt = ['-o', str(over1), '-c', '-1', '-t', '-1']
    seg_opt = []
    if over2:
        # -c -3 means green
        seg_opt = ['-o', str(over2), '-c', '-3', '-t', '-1']
    mricron_options = img_opt + label_opt + seg_opt
    mricron_command = ['mricron', str(img)] + mricron_options
    print('Mricron command: "{}"'.format(mricron_command))
    os.chdir(relative_dir)
    process = subprocess.run(mricron_command,
                             stdout=subprocess.PIPE,
                             stderr=subprocess.PIPE,
                             universal_newlines=True)
    os.chdir(current_dir)
    return process


def list_folder_patterns(folder: Union[str, bytes, os.PathLike], fname_patterns: Union[str, Collection[str]] = None):
    patterns = fname_patterns
    if fname_patterns is None:
        patterns = ['*']
    if isinstance(fname_patterns, str):
        patterns = [fname_patterns]

    f_list = [f for f in Path(folder).iterdir() if is_nifti(f)]
    f_lists = np.array([[f for f in f_list if re.search(p, f.name)] for p in patterns])
    for el in f_lists:
        if len(el) != f_lists[0]:
            raise ValueError('Impossible to match the images and overlays. '
                             'Found a different number of files for each pattern.')
    return f_lists


def loop_display_folder(folder: Union[str, bytes, os.PathLike], fname_patterns: Union[str, Collection[str]] = None)\
        -> None:
    f_lists = list_folder_patterns(folder, fname_patterns)
    for i in range(len(f_lists[0])):
        images = f_lists[:, i]
        mricron_display(images)
        resp = input('Next one [enter]. Quit? [quit/exit/e/q]')
        if resp in ['q', 'e', 'exit', 'quit']:
            return


def loop_display_sort_folder(folder: Union[str, bytes, os.PathLike],
                             keep_folder: Union[str, bytes, os.PathLike],
                             reject_folder: Union[str, bytes, os.PathLike],
                             fname_patterns: Union[str, Collection[str]] = None,
                             check_output_folder: bool = True):
    keep_keys = ['', 'y', 'yes', 'k', 'keep', 'a', 'accept']
    reject_keys = ['r', 'reject', 'n', 'no']
    quit_keys = ['q', 'e', 'exit', 'quit']
    os.makedirs(keep_folder, exist_ok=True)
    os.makedirs(reject_folder, exist_ok=True)
    f_lists = list_folder_patterns(folder, fname_patterns)
    for i in range(len(f_lists[0])):
        images = f_lists[:, i]
        mricron_display(images)
        resp = input('Keep the image and the overlays? [Y(yes), n(no), k(keep), r(reject), e(exit), q(quit)]')
        for f in images:
            if check_output_folder and (Path(keep_folder, f.name).is_file() or Path(reject_folder, f.name)):
                continue
            while resp is not None:
                if resp.lower() in keep_keys:
                    shutil.copyfile(f, Path(keep_folder, f.name))
                    resp = None
                if resp.lower() in reject_keys:
                    shutil.copyfile(f, Path(reject_folder, f.name))
                    resp = None
                if resp.lower() in quit_keys:
                    return
                else:
                    print('Error: Wrong key entered')
                    resp = input('Keep the image and the overlays? [Y(yes), n(no), k(keep), r(reject)]')


def check_and_annotate_segmentation(seg_dict, output_path, images_root='', label_dict_path=None, spreadsheets=None,
<<<<<<< HEAD
                                    matching_columns=None, info_columns=None, highlight_terms_list=None,
                                    display='fsleyes', seg_coord=False, zfill_matching_col=True):
    # TODO add randomise_lbl_seg parameter.
=======
                                    matching_columns=None, info_columns=None, display='fsleyes', seg_coord=False,
                                    zfill_matching_col=True, highlight_terms_list=None, checking_key='manual_check',
                                    checking_value=None):
    # TODO CLEAN THAT UP
>>>>>>> 7e2ddd6d
    pd.set_option('display.max_colwidth', None)
    seg_dict_path = None
    if not isinstance(seg_dict, dict):
        seg_dict_path = seg_dict
        seg_dict = open_json(seg_dict)
    else:
        if checking_value is not None:
            raise ValueError('You cannot check a value in seg_dict if seg_dict is not a json file')
    if not Path(output_path).parent.is_dir() and checking_value is None:
        raise ValueError(f'Parent folder of {output_path} must be an existing directory')
    if checking_value is not None:
        resp = input(f'WARNING: You selected a value to check, the output_path is then ignored and the input seg_dict '
                     f'will be modified and saved. Are you sure you want to continue? [y/n]')
        if resp.lower() not in ['y', 'yes']:
            print('Abort mission! (ノಠ益ಠ)ノ彡┻━┻')
            return
    label_dict = open_json(label_dict_path)
    if spreadsheets is not None:
        if not isinstance(spreadsheets, list):
            spreadsheets = [spreadsheets]
        for ind, spreadsheet in enumerate(spreadsheets):
            if not isinstance(spreadsheet, pd.DataFrame):
                if Path(spreadsheet).name.endswith('.csv'):
                    spreadsheets[ind] = pd.read_csv(spreadsheet, header=0)
                else:
                    spreadsheets[ind] = pd.read_excel(spreadsheet, header=0)
    if matching_columns is not None:
        if not isinstance(matching_columns, list):
            matching_columns = [matching_columns]
        for ind, matching_column in enumerate(matching_columns):
            if matching_column not in spreadsheets[ind].columns:
                raise ValueError(f'{matching_column} not in spreadsheet number {ind}')
            if zfill_matching_col:
                spreadsheets[ind][matching_column] = [
                    str(value).zfill(8) for value in spreadsheets[ind][matching_column]]
    if info_columns is not None:
        if not isinstance(info_columns, list):
            info_columns = [info_columns]
        for ind, info_column in enumerate(info_columns):
            if info_column not in spreadsheets[ind].columns:
                raise ValueError(f'{info_column} not in spreadsheet number {ind}')
    if len(spreadsheets) != len(matching_columns) != len(info_columns):
        raise ValueError('There must be the same number of spreadsheets, matching_columns and info_columns!')
    if Path(output_path).is_file():
        output_dict = open_json(output_path)
    else:
        output_dict = {}
    try:
        save_json(output_path, output_dict)
    except Exception as e:
        print(f'Exception caught when trying to save {output_path}')
        raise e
    try:
        if checking_value is None:
            to_check_keys = [k for k in seg_dict if k not in output_dict]
        else:
            to_check_keys = [k for k in seg_dict if seg_dict[k][checking_key] == checking_value]
        for counter, k in enumerate(to_check_keys):
            pid = seg_dict[k]['PatientID']
            b1000 = Path(images_root, seg_dict[k]['b1000'])
            label = None
            if 'label' in seg_dict[k]:
                label = Path(images_root, seg_dict[k]['label'])
            seg = None
            if 'segmentation' in seg_dict[k]:
                seg = Path(images_root, seg_dict[k]['segmentation'])
            show_image = True
            show_report = True
            print(f'############### IMAGE NUMBER {counter}/{len(to_check_keys)} #################')
            while show_image or show_report:
                if show_report:
                    for ind, spreadsheet in enumerate(spreadsheets):
                        matched_entries = spreadsheet[spreadsheet[matching_columns[ind]] == pid][info_columns[ind]]
                        print(f'Spreadsheet number {ind} ###############')
                        for entry_ind, entry in enumerate(matched_entries):
                            if highlight_terms_list is not None:
                                for term in highlight_terms_list:
                                    # TODO
                                    break
                            print(f'###### {entry_ind}: {entry}')
                if show_image:
                    if display == 'fsleyes':
                        if (seg is not None and seg_coord) or label is None:
                            coord = get_centre_of_mass(seg, round_coord=True).astype(int)
                        else:
                            coord = get_centre_of_mass(label, round_coord=True).astype(int)
                    else:
                        coord = None
                    # TODO if randomise option, swap label for seg if random > .5
                    display_img(b1000, label, seg, display, coord)
                    # TODO if randomise_lbl_seg option, prevent display_img from writing the command in the terminal!
                pprint(label_dict)
                print('Select a label from the list above using either the number or the label itself or ')
                print('quit [exit]: to quit and save')
                print('image [display]: to display the image again and ask for an answer again')
                print('report: to show the report(s) information again and ask for an answer again')
                resp = input('Answer: ')
                show_image = False
                show_report = False
                if resp.lower() == 'report':
                    show_report = True
                elif resp.lower() in ['display', 'image']:
                    show_image = True
                elif resp.lower() in ['quit', 'exit']:
                    save_json(output_path, output_dict)
                    return output_dict
                else:
                    value = None
                    if resp in label_dict.values():
                        value = resp
                        output_dict[k] = value
                        save_json(output_path, output_dict)
                    elif resp in label_dict.keys():
                        value = label_dict[resp]
                        output_dict[k] = value
                        save_json(output_path, output_dict)
                    else:
                        yn = input(f'{resp} is neither a label nor a label code.'
                                   f'\nDo you want to add this as a new label [Y/n]')
                        if yn.lower() == 'n':
                            print('Alright! Showing the image again!')
                            show_image = True
                        else:
                            value = resp
                            output_dict[k] = value
                            save_json(output_path, output_dict)
                            label_dict.update({str(len(label_dict)): resp})
                            save_json(label_dict_path, label_dict)
                    if value is not None and checking_value is not None:
                        seg_dict[k][checking_key] = value
                        save_json(seg_dict_path, seg_dict)
        save_json(output_path, output_dict)
    except KeyboardInterrupt as e:
        print('Script interrupted using keyboard interruption. Saving the output dictionary.')
        save_json(output_path, output_dict)
        raise e
    return output_dict<|MERGE_RESOLUTION|>--- conflicted
+++ resolved
@@ -172,16 +172,10 @@
 
 
 def check_and_annotate_segmentation(seg_dict, output_path, images_root='', label_dict_path=None, spreadsheets=None,
-<<<<<<< HEAD
                                     matching_columns=None, info_columns=None, highlight_terms_list=None,
                                     display='fsleyes', seg_coord=False, zfill_matching_col=True):
     # TODO add randomise_lbl_seg parameter.
-=======
-                                    matching_columns=None, info_columns=None, display='fsleyes', seg_coord=False,
-                                    zfill_matching_col=True, highlight_terms_list=None, checking_key='manual_check',
-                                    checking_value=None):
     # TODO CLEAN THAT UP
->>>>>>> 7e2ddd6d
     pd.set_option('display.max_colwidth', None)
     seg_dict_path = None
     if not isinstance(seg_dict, dict):
